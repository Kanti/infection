--- conflicted
+++ resolved
@@ -59,10 +59,7 @@
     private $logVerbosity;
     private $debugMode;
     private $onlyCoveredCode;
-<<<<<<< HEAD
-=======
     private $ciDetector;
->>>>>>> a5827414
     private $logger;
 
     public function __construct(
@@ -71,10 +68,7 @@
         string $logVerbosity,
         bool $debugMode,
         bool $onlyCoveredCode,
-<<<<<<< HEAD
-=======
         CiDetector $ciDetector,
->>>>>>> a5827414
         LoggerInterface $logger
     ) {
         $this->metricsCalculator = $metricsCalculator;
@@ -82,10 +76,7 @@
         $this->logVerbosity = $logVerbosity;
         $this->debugMode = $debugMode;
         $this->onlyCoveredCode = $onlyCoveredCode;
-<<<<<<< HEAD
-=======
         $this->ciDetector = $ciDetector;
->>>>>>> a5827414
         $this->logger = $logger;
     }
 
