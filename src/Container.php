<?php
/**
 * This code is licensed under the BSD 3-Clause License.
 *
 * Copyright (c) 2017, Maks Rafalko
 * All rights reserved.
 *
 * Redistribution and use in source and binary forms, with or without
 * modification, are permitted provided that the following conditions are met:
 *
 * * Redistributions of source code must retain the above copyright notice, this
 *   list of conditions and the following disclaimer.
 *
 * * Redistributions in binary form must reproduce the above copyright notice,
 *   this list of conditions and the following disclaimer in the documentation
 *   and/or other materials provided with the distribution.
 *
 * * Neither the name of the copyright holder nor the names of its
 *   contributors may be used to endorse or promote products derived from
 *   this software without specific prior written permission.
 *
 * THIS SOFTWARE IS PROVIDED BY THE COPYRIGHT HOLDERS AND CONTRIBUTORS "AS IS"
 * AND ANY EXPRESS OR IMPLIED WARRANTIES, INCLUDING, BUT NOT LIMITED TO, THE
 * IMPLIED WARRANTIES OF MERCHANTABILITY AND FITNESS FOR A PARTICULAR PURPOSE ARE
 * DISCLAIMED. IN NO EVENT SHALL THE COPYRIGHT HOLDER OR CONTRIBUTORS BE LIABLE
 * FOR ANY DIRECT, INDIRECT, INCIDENTAL, SPECIAL, EXEMPLARY, OR CONSEQUENTIAL
 * DAMAGES (INCLUDING, BUT NOT LIMITED TO, PROCUREMENT OF SUBSTITUTE GOODS OR
 * SERVICES; LOSS OF USE, DATA, OR PROFITS; OR BUSINESS INTERRUPTION) HOWEVER
 * CAUSED AND ON ANY THEORY OF LIABILITY, WHETHER IN CONTRACT, STRICT LIABILITY,
 * OR TORT (INCLUDING NEGLIGENCE OR OTHERWISE) ARISING IN ANY WAY OUT OF THE USE
 * OF THIS SOFTWARE, EVEN IF ADVISED OF THE POSSIBILITY OF SUCH DAMAGE.
 */

declare(strict_types=1);

namespace Infection;

use function array_filter;
use function array_key_exists;
use Closure;
use Infection\AbstractTestFramework\TestFrameworkAdapter;
use Infection\Configuration\Configuration;
use Infection\Configuration\ConfigurationFactory;
use Infection\Configuration\Schema\SchemaConfiguration;
use Infection\Configuration\Schema\SchemaConfigurationFactory;
use Infection\Configuration\Schema\SchemaConfigurationFileLoader;
use Infection\Configuration\Schema\SchemaConfigurationLoader;
use Infection\Configuration\Schema\SchemaValidator;
use Infection\Differ\DiffColorizer;
use Infection\Differ\Differ;
use Infection\Event\EventDispatcher\EventDispatcher;
use Infection\Event\EventDispatcher\SyncEventDispatcher;
use Infection\Event\MutantProcessWasFinished;
use Infection\ExtensionInstaller\GeneratedExtensionsConfig;
use Infection\FileSystem\Finder\ComposerExecutableFinder;
use Infection\FileSystem\Finder\TestFrameworkFinder;
use Infection\FileSystem\Locator\RootsFileLocator;
use Infection\FileSystem\Locator\RootsFileOrDirectoryLocator;
use Infection\FileSystem\SourceFileCollector;
use Infection\FileSystem\SourceFileFilter;
use Infection\FileSystem\TmpDirProvider;
use Infection\Logger\LoggerFactory;
use Infection\Mutant\MetricsCalculator;
use Infection\Mutant\MutantCodeFactory;
use Infection\Mutant\MutantExecutionResult;
use Infection\Mutant\MutantFactory;
use Infection\Mutation\FileMutationGenerator;
use Infection\Mutation\Mutation;
use Infection\Mutation\MutationGenerator;
use Infection\Mutator\MutatorFactory;
use Infection\Mutator\MutatorParser;
use Infection\Mutator\MutatorResolver;
use Infection\PhpParser\FileParser;
use Infection\PhpParser\NodeTraverserFactory;
use Infection\Process\Builder\InitialTestRunProcessBuilder;
use Infection\Process\Builder\MutantProcessBuilder;
use Infection\Process\Builder\SubscriberBuilder;
use Infection\Process\MutantProcess;
use Infection\Process\Runner\InitialTestsRunner;
use Infection\Process\Runner\MutationTestingRunner;
use Infection\Process\Runner\Parallel\ParallelProcessRunner;
use Infection\Process\Runner\TestRunConstraintChecker;
use Infection\Resource\Memory\MemoryFormatter;
use Infection\Resource\Memory\MemoryLimiter;
use Infection\Resource\Time\Stopwatch;
use Infection\Resource\Time\TimeFormatter;
use Infection\TestFramework\AdapterInstallationDecider;
use Infection\TestFramework\AdapterInstaller;
use Infection\TestFramework\CommandLineBuilder;
use Infection\TestFramework\Config\TestFrameworkConfigLocator;
use Infection\TestFramework\Coverage\CoverageChecker;
use Infection\TestFramework\Coverage\FilteredEnrichedTraceProvider;
use Infection\TestFramework\Coverage\JUnit\JUnitTestExecutionInfoAdder;
use Infection\TestFramework\Coverage\JUnit\JUnitTestFileDataProvider;
use Infection\TestFramework\Coverage\JUnit\MemoizedTestFileDataProvider;
use Infection\TestFramework\Coverage\JUnit\TestFileDataProvider;
use Infection\TestFramework\Coverage\LineRangeCalculator;
use Infection\TestFramework\Coverage\XmlReport\IndexXmlCoverageParser;
use Infection\TestFramework\Coverage\XmlReport\IndexXmlCoverageReader;
use Infection\TestFramework\Coverage\XmlReport\PhpUnitXmlCoverageTraceProvider;
use Infection\TestFramework\Coverage\XmlReport\TestTraceProvider;
use Infection\TestFramework\Coverage\XmlReport\XmlCoverageParser;
use Infection\TestFramework\Factory;
use Infection\TestFramework\TestFrameworkExtraOptionsFilter;
use InvalidArgumentException;
use function php_ini_loaded_file;
use PhpParser\Lexer;
use PhpParser\Parser;
use PhpParser\ParserFactory;
use PhpParser\PrettyPrinter\Standard;
use PhpParser\PrettyPrinterAbstract;
use function Safe\getcwd;
use function Safe\sprintf;
use SebastianBergmann\Diff\Differ as BaseDiffer;
use Symfony\Component\Console\Helper\QuestionHelper;
use Symfony\Component\Filesystem\Filesystem;
use Webmozart\Assert\Assert;
use Webmozart\PathUtil\Path;

/**
 * @internal
 */
final class Container
{
    /**
     * @var array<class-string<object>, true>
     */
    private $keys = [];

    /**
     * @var array<class-string<object>, object>
     */
    private $values = [];

    /**
     * @var array<class-string<object>, Closure(self): object>
     */
    private $factories = [];

    /**
     * @param array<class-string<object>, Closure(self): object> $values
     */
    public function __construct(array $values)
    {
        foreach ($values as $id => $value) {
            $this->offsetAdd($id, $value);
        }
    }

    public static function create(): self
    {
        return new self([
            Filesystem::class => static function (): Filesystem {
                return new Filesystem();
            },
            TmpDirProvider::class => static function (): TmpDirProvider {
                return new TmpDirProvider();
            },
            IndexXmlCoverageParser::class => static function (self $container): IndexXmlCoverageParser {
                return new IndexXmlCoverageParser(
                    $container->getConfiguration()->getCoveragePath(),
                );
            },
            XmlCoverageParser::class => static function (): XmlCoverageParser {
                // TODO XmlCoverageParser might want to notify ProcessRunner if it can't parse another file due to lack of RAM
                return new XmlCoverageParser();
            },
            FilteredEnrichedTraceProvider::class => static function (self $container): FilteredEnrichedTraceProvider {
                return new FilteredEnrichedTraceProvider(
                    $container->getPhpUnitXmlCoveredFileDataProvider(),
                    $container->getJUnitTestExecutionInfoAdder(),
                    $container->getSourceFileFilter(),
                    $container->getConfiguration()->getSourceFiles(),
                    $container->getConfiguration()->mutateOnlyCoveredCode()
                );
            },
            SourceFileFilter::class => static function (self $container): SourceFileFilter {
                return new SourceFileFilter(
                    $container->getConfiguration()->getSourceFilesFilter()
                );
            },
            JUnitTestExecutionInfoAdder::class => static function (self $container): JUnitTestExecutionInfoAdder {
                return new JUnitTestExecutionInfoAdder(
                    $container->getTestFrameworkAdapter(),
                    $container->getMemoizedTestFileDataProvider()
                );
            },
<<<<<<< HEAD
            PhpUnitXmlCoverageTraceProvider::class => static function (self $container): PhpUnitXmlCoverageTraceProvider {
                return new PhpUnitXmlCoverageTraceProvider(
                    new IndexXmlCoverageReader(
                        $container->getConfiguration()->getCoveragePath()
                    ),
=======
            PhpUnitXmlCoveredFileDataProvider::class => static function (self $container): PhpUnitXmlCoveredFileDataProvider {
                return new PhpUnitXmlCoveredFileDataProvider(
                    $container->getIndexXmlCoverageReader(),
>>>>>>> 60eceb1e
                    $container->getIndexXmlCoverageParser(),
                    $container->getXmlCoverageParser()
                );
            },
<<<<<<< HEAD
            TestTraceProvider::class => static function (self $container): TestTraceProvider {
                return new TestTraceProvider();
=======
            IndexXmlCoverageReader::class => static function (self $container): IndexXmlCoverageReader {
                return new IndexXmlCoverageReader(
                    $container->getConfiguration()->getCoveragePath()
                );
            },
            FileCodeCoverageProvider::class => static function (self $container): FileCodeCoverageProvider {
                return new FileCodeCoverageProvider();
>>>>>>> 60eceb1e
            },
            RootsFileOrDirectoryLocator::class => static function (self $container): RootsFileOrDirectoryLocator {
                return new RootsFileOrDirectoryLocator(
                    [$container->getProjectDir()],
                    $container->getFileSystem()
                );
            },
            Factory::class => static function (self $container): Factory {
                $config = $container->getConfiguration();

                return new Factory(
                    $config->getTmpDir(),
                    $container->getProjectDir(),
                    $container->getTestFrameworkConfigLocator(),
                    $container->getTestFrameworkFinder(),
                    $container->getJUnitFilePath(),
                    $config,
                    GeneratedExtensionsConfig::EXTENSIONS
                );
            },
            MutantCodeFactory::class => static function (self $container): MutantCodeFactory {
                return new MutantCodeFactory($container->getPrinter());
            },
            MutantFactory::class => static function (self $container): MutantFactory {
                return new MutantFactory(
                    $container->getConfiguration()->getTmpDir(),
                    $container->getDiffer(),
                    $container->getPrinter(),
                    $container->getMutantCodeFactory()
                );
            },
            Differ::class => static function (): Differ {
                return new Differ(new BaseDiffer());
            },
            SyncEventDispatcher::class => static function (): SyncEventDispatcher {
                return new SyncEventDispatcher();
            },
            ParallelProcessRunner::class => static function (self $container): ParallelProcessRunner {
                return new ParallelProcessRunner(static function (MutantProcess $mutantProcess) use ($container): void {
                    $container->getEventDispatcher()->dispatch(new MutantProcessWasFinished(
                        MutantExecutionResult::createFromProcess($mutantProcess)
                    ));
                });
            },
            TestFrameworkConfigLocator::class => static function (self $container): TestFrameworkConfigLocator {
                return new TestFrameworkConfigLocator(
                    (string) $container->getConfiguration()->getPhpUnit()->getConfigDir()
                );
            },
            DiffColorizer::class => static function (): DiffColorizer {
                return new DiffColorizer();
            },
            MemoizedTestFileDataProvider::class => static function (self $container): TestFileDataProvider {
                return new MemoizedTestFileDataProvider(
                    new JUnitTestFileDataProvider($container->getJUnitFilePath())
                );
            },
            Lexer::class => static function (): Lexer {
                $attributes = Mutation::ATTRIBUTE_KEYS;
                $attributes[] = 'comments';

                return new Lexer\Emulative(['usedAttributes' => $attributes]);
            },
            Parser::class => static function (self $container): Parser {
                $lexer = $container->getLexer();

                return (new ParserFactory())->create(ParserFactory::PREFER_PHP7, $lexer);
            },
            FileParser::class => static function (self $container): FileParser {
                return new FileParser($container->getParser());
            },
            PrettyPrinterAbstract::class => static function (): Standard {
                return new Standard();
            },
            MetricsCalculator::class => static function (): MetricsCalculator {
                return new MetricsCalculator();
            },
            Stopwatch::class => static function (): Stopwatch {
                return new Stopwatch();
            },
            TimeFormatter::class => static function (): TimeFormatter {
                return new TimeFormatter();
            },
            MemoryFormatter::class => static function (): MemoryFormatter {
                return new MemoryFormatter();
            },
            MemoryLimiter::class => static function (self $container): MemoryLimiter {
                return new MemoryLimiter($container->getFileSystem(), php_ini_loaded_file());
            },
            SchemaConfigurationLoader::class => static function (self $container): SchemaConfigurationLoader {
                return new SchemaConfigurationLoader(
                    $container->getRootsFileLocator(),
                    $container->getSchemaConfigurationFileLoader()
                );
            },
            RootsFileLocator::class => static function (self $container): RootsFileLocator {
                return new RootsFileLocator(
                    [$container->getProjectDir()],
                    $container->getFileSystem()
                );
            },
            SchemaConfigurationFileLoader::class => static function (self $container): SchemaConfigurationFileLoader {
                return new SchemaConfigurationFileLoader(
                    $container->getSchemaValidator(),
                    $container->getSchemaConfigurationFactory()
                );
            },
            SchemaValidator::class => static function (): SchemaValidator {
                return new SchemaValidator();
            },
            SchemaConfigurationFactory::class => static function (): SchemaConfigurationFactory {
                return new SchemaConfigurationFactory();
            },
            ConfigurationFactory::class => static function (self $container): ConfigurationFactory {
                return new ConfigurationFactory(
                    $container->getTmpDirProvider(),
                    $container->getMutatorResolver(),
                    $container->getMutatorFactory(),
                    $container->getMutatorParser(),
                    $container->getSourceFileCollector()
                );
            },
            MutatorResolver::class => static function (): MutatorResolver {
                return new MutatorResolver();
            },
            MutatorFactory::class => static function (): MutatorFactory {
                return new MutatorFactory();
            },
            MutatorParser::class => static function (): MutatorParser {
                return new MutatorParser();
            },
            CoverageChecker::class => static function (self $container): CoverageChecker {
                $config = $container->getConfiguration();
                $testFrameworkAdapter = $container->getTestFrameworkAdapter();

                return new CoverageChecker(
                    $config->shouldSkipCoverage(),
                    $config->shouldSkipInitialTests(),
                    $config->getInitialTestsPhpOptions() ?? '',
                    $config->getCoveragePath(),
                    $testFrameworkAdapter->hasJUnitReport()
                        ? $container->getJUnitFilePath()
                        : null,
                    $testFrameworkAdapter->getName(),
                    $container->getIndexXmlCoverageReader()
                );
            },
            TestRunConstraintChecker::class => static function (self $container): TestRunConstraintChecker {
                $config = $container->getConfiguration();

                return new TestRunConstraintChecker(
                    $container->getMetricsCalculator(),
                    $config->ignoreMsiWithNoMutations(),
                    (float) $config->getMinMsi(),
                    (float) $config->getMinCoveredMsi()
                );
            },
            SubscriberBuilder::class => static function (self $container): SubscriberBuilder {
                $config = $container->getConfiguration();

                return new SubscriberBuilder(
                    $config->showMutations(),
                    $config->isDebugEnabled(),
                    $config->getFormatter(),
                    $config->noProgress(),
                    $container->getMetricsCalculator(),
                    $container->getEventDispatcher(),
                    $container->getDiffColorizer(),
                    $config,
                    $container->getFileSystem(),
                    $config->getTmpDir(),
                    $container->getStopwatch(),
                    $container->getTimeFormatter(),
                    $container->getMemoryFormatter(),
                    $container->getLoggerFactory()
                );
            },
            CommandLineBuilder::class => static function (): CommandLineBuilder {
                return new CommandLineBuilder();
            },
            SourceFileCollector::class => static function (): SourceFileCollector {
                return new SourceFileCollector();
            },
            NodeTraverserFactory::class => static function (): NodeTraverserFactory {
                return new NodeTraverserFactory();
            },
            FileMutationGenerator::class => static function (self $container): FileMutationGenerator {
                return new FileMutationGenerator(
                    $container->getFileParser(),
                    $container->getNodeTraverserFactory(),
                    $container->getLineRangeCalculator()
                );
            },
            LoggerFactory::class => static function (self $container): LoggerFactory {
                $config = $container->getConfiguration();

                return new LoggerFactory(
                    $container->getMetricsCalculator(),
                    $container->getFileSystem(),
                    $config->getLogVerbosity(),
                    $config->isDebugEnabled(),
                    $config->mutateOnlyCoveredCode()
                );
            },
            TestFrameworkAdapter::class => static function (self $container): TestFrameworkAdapter {
                $config = $container->getConfiguration();

                return $container->getFactory()->create(
                    $config->getTestFramework(),
                    $config->shouldSkipCoverage()
                );
            },
            InitialTestRunProcessBuilder::class => static function (self $container): InitialTestRunProcessBuilder {
                return new InitialTestRunProcessBuilder(
                    $container->getTestFrameworkAdapter()
                );
            },
            InitialTestsRunner::class => static function (self $container): InitialTestsRunner {
                return new InitialTestsRunner(
                    $container->getInitialTestRunProcessBuilder(),
                    $container->getEventDispatcher()
                );
            },
            MutantProcessBuilder::class => static function (self $container): MutantProcessBuilder {
                return new MutantProcessBuilder(
                    $container->getTestFrameworkAdapter(),
                    $container->getConfiguration()->getProcessTimeout()
                );
            },
            MutationGenerator::class => static function (self $container): MutationGenerator {
                $config = $container->getConfiguration();

                return new MutationGenerator(
                    $container->getFilteredEnrichedTraceProvider(),
                    $container->getFileCodeCoverageProvider(),
                    $config->getMutators(),
                    $container->getEventDispatcher(),
                    $container->getFileMutationGenerator(),
                    $container->getConfiguration()->noProgress()
                );
            },
            MutationTestingRunner::class => static function (self $container): MutationTestingRunner {
                return new MutationTestingRunner(
                    $container->getMutantProcessBuilder(),
                    $container->getMutantFactory(),
                    $container->getParallelProcessRunner(),
                    $container->getEventDispatcher(),
                    $container->getFileSystem(),
                    $container->getConfiguration()->noProgress()
                );
            },
            LineRangeCalculator::class => static function (): LineRangeCalculator {
                return new LineRangeCalculator();
            },
            TestFrameworkFinder::class => static function (): TestFrameworkFinder {
                return new TestFrameworkFinder();
            },
            TestFrameworkExtraOptionsFilter::class => static function (): TestFrameworkExtraOptionsFilter {
                return new TestFrameworkExtraOptionsFilter();
            },
            AdapterInstallationDecider::class => static function (self $container): AdapterInstallationDecider {
                return new AdapterInstallationDecider(new QuestionHelper());
            },
            AdapterInstaller::class => static function (): AdapterInstaller {
                return new AdapterInstaller(new ComposerExecutableFinder());
            },
        ]);
    }

    public function withDynamicParameters(
        ?string $configFile,
        string $mutatorsInput,
        bool $showMutations,
        string $logVerbosity,
        bool $debug,
        bool $onlyCovered,
        string $formatter,
        bool $noProgress,
        ?string $existingCoveragePath,
        ?string $initialTestsPhpOptions,
        bool $skipInitialTests,
        bool $ignoreMsiWithNoMutations,
        ?float $minMsi,
        ?float $minCoveredMsi,
        ?string $testFramework,
        ?string $testFrameworkExtraOptions,
        string $filter
    ): self {
        $clone = clone $this;

        $clone->offsetAdd(
            SchemaConfiguration::class,
            static function (self $container) use ($configFile): SchemaConfiguration {
                return $container->getSchemaConfigurationLoader()->loadConfiguration(
                    array_filter(
                        [
                            $configFile,
                            SchemaConfigurationLoader::DEFAULT_CONFIG_FILE,
                            SchemaConfigurationLoader::DEFAULT_DIST_CONFIG_FILE,
                        ]
                    )
                );
            }
        );

        $clone->offsetAdd(
            Configuration::class,
            static function (self $container) use (
                $existingCoveragePath,
                $initialTestsPhpOptions,
                $skipInitialTests,
                $logVerbosity,
                $debug,
                $onlyCovered,
                $formatter,
                $noProgress,
                $ignoreMsiWithNoMutations,
                $minMsi,
                $showMutations,
                $minCoveredMsi,
                $mutatorsInput,
                $testFramework,
                $testFrameworkExtraOptions,
                $filter
            ): Configuration {
                return $container->getConfigurationFactory()->create(
                    $container->getSchemaConfiguration(),
                    $existingCoveragePath,
                    $initialTestsPhpOptions,
                    $skipInitialTests,
                    $logVerbosity,
                    $debug,
                    $onlyCovered,
                    $formatter,
                    $noProgress,
                    $ignoreMsiWithNoMutations,
                    $minMsi,
                    $showMutations,
                    $minCoveredMsi,
                    $mutatorsInput,
                    $testFramework,
                    $testFrameworkExtraOptions,
                    $filter
                );
            }
        );

        return $clone;
    }

    public function getProjectDir(): string
    {
        return getcwd();
    }

    public function getFileSystem(): Filesystem
    {
        return $this->get(Filesystem::class);
    }

    public function getTmpDirProvider(): TmpDirProvider
    {
        return $this->get(TmpDirProvider::class);
    }

    public function getJUnitFilePath(): string
    {
        return sprintf(
            '%s/%s',
            Path::canonicalize(
                $this->getConfiguration()->getCoveragePath() . '/..'
            ),
            TestFrameworkAdapter::JUNIT_FILE_NAME
        );
    }

    public function getIndexXmlCoverageParser(): IndexXmlCoverageParser
    {
        return $this->get(IndexXmlCoverageParser::class);
    }

    public function getXmlCoverageParser(): XmlCoverageParser
    {
        return $this->get(XmlCoverageParser::class);
    }

    public function getFilteredEnrichedTraceProvider(): FilteredEnrichedTraceProvider
    {
        return $this->get(FilteredEnrichedTraceProvider::class);
    }

    public function getSourceFileFilter(): SourceFileFilter
    {
        return $this->get(SourceFileFilter::class);
    }

    public function getJUnitTestExecutionInfoAdder(): JUnitTestExecutionInfoAdder
    {
        return $this->get(JUnitTestExecutionInfoAdder::class);
    }

    public function getPhpUnitXmlCoveredFileDataProvider(): PhpUnitXmlCoverageTraceProvider
    {
        return $this->get(PhpUnitXmlCoverageTraceProvider::class);
    }

<<<<<<< HEAD
    public function getFileCodeCoverageProvider(): TestTraceProvider
=======
    public function getIndexXmlCoverageReader(): IndexXmlCoverageReader
    {
        return $this->get(IndexXmlCoverageReader::class);
    }

    public function getFileCodeCoverageProvider(): FileCodeCoverageProvider
>>>>>>> 60eceb1e
    {
        return $this->get(TestTraceProvider::class);
    }

    public function getRootsFileOrDirectoryLocator(): RootsFileOrDirectoryLocator
    {
        return $this->get(RootsFileOrDirectoryLocator::class);
    }

    public function getFactory(): Factory
    {
        return $this->get(Factory::class);
    }

    public function getMutantCodeFactory(): MutantCodeFactory
    {
        return $this->get(MutantCodeFactory::class);
    }

    public function getMutantFactory(): MutantFactory
    {
        return $this->get(MutantFactory::class);
    }

    public function getDiffer(): Differ
    {
        return $this->get(Differ::class);
    }

    public function getEventDispatcher(): EventDispatcher
    {
        return $this->get(SyncEventDispatcher::class);
    }

    public function getParallelProcessRunner(): ParallelProcessRunner
    {
        return $this->get(ParallelProcessRunner::class);
    }

    public function getTestFrameworkConfigLocator(): TestFrameworkConfigLocator
    {
        return $this->get(TestFrameworkConfigLocator::class);
    }

    public function getDiffColorizer(): DiffColorizer
    {
        return $this->get(DiffColorizer::class);
    }

    public function getMemoizedTestFileDataProvider(): MemoizedTestFileDataProvider
    {
        return $this->get(MemoizedTestFileDataProvider::class);
    }

    public function getLexer(): Lexer
    {
        return $this->get(Lexer::class);
    }

    public function getParser(): Parser
    {
        return $this->get(Parser::class);
    }

    public function getFileParser(): FileParser
    {
        return $this->get(FileParser::class);
    }

    public function getPrinter(): PrettyPrinterAbstract
    {
        return $this->get(PrettyPrinterAbstract::class);
    }

    public function getMetricsCalculator(): MetricsCalculator
    {
        return $this->get(MetricsCalculator::class);
    }

    public function getStopwatch(): Stopwatch
    {
        return $this->get(Stopwatch::class);
    }

    public function getTimeFormatter(): TimeFormatter
    {
        return $this->get(TimeFormatter::class);
    }

    public function getMemoryFormatter(): MemoryFormatter
    {
        return $this->get(MemoryFormatter::class);
    }

    public function getMemoryLimiter(): MemoryLimiter
    {
        return $this->get(MemoryLimiter::class);
    }

    public function getSchemaConfigurationLoader(): SchemaConfigurationLoader
    {
        return $this->get(SchemaConfigurationLoader::class);
    }

    public function getRootsFileLocator(): RootsFileLocator
    {
        return $this->get(RootsFileLocator::class);
    }

    public function getSchemaConfigurationFileLoader(): SchemaConfigurationFileLoader
    {
        return $this->get(SchemaConfigurationFileLoader::class);
    }

    public function getSchemaValidator(): SchemaValidator
    {
        return $this->get(SchemaValidator::class);
    }

    public function getSchemaConfigurationFactory(): SchemaConfigurationFactory
    {
        return $this->get(SchemaConfigurationFactory::class);
    }

    public function getConfigurationFactory(): ConfigurationFactory
    {
        return $this->get(ConfigurationFactory::class);
    }

    public function getMutatorResolver(): MutatorResolver
    {
        return $this->get(MutatorResolver::class);
    }

    public function getMutatorFactory(): MutatorFactory
    {
        return $this->get(MutatorFactory::class);
    }

    public function getMutatorParser(): MutatorParser
    {
        return $this->get(MutatorParser::class);
    }

    public function getCoverageChecker(): CoverageChecker
    {
        return $this->get(CoverageChecker::class);
    }

    public function getTestRunConstraintChecker(): TestRunConstraintChecker
    {
        return $this->get(TestRunConstraintChecker::class);
    }

    public function getSubscriberBuilder(): SubscriberBuilder
    {
        return $this->get(SubscriberBuilder::class);
    }

    public function getSourceFileCollector(): SourceFileCollector
    {
        return $this->get(SourceFileCollector::class);
    }

    public function getNodeTraverserFactory(): NodeTraverserFactory
    {
        return $this->get(NodeTraverserFactory::class);
    }

    public function getFileMutationGenerator(): FileMutationGenerator
    {
        return $this->get(FileMutationGenerator::class);
    }

    public function getLoggerFactory(): LoggerFactory
    {
        return $this->get(LoggerFactory::class);
    }

    public function getTestFrameworkAdapter(): TestFrameworkAdapter
    {
        return $this->get(TestFrameworkAdapter::class);
    }

    public function getInitialTestRunProcessBuilder(): InitialTestRunProcessBuilder
    {
        return $this->get(InitialTestRunProcessBuilder::class);
    }

    public function getInitialTestsRunner(): InitialTestsRunner
    {
        return $this->get(InitialTestsRunner::class);
    }

    public function getMutantProcessBuilder(): MutantProcessBuilder
    {
        return $this->get(MutantProcessBuilder::class);
    }

    public function getMutationGenerator(): MutationGenerator
    {
        return $this->get(MutationGenerator::class);
    }

    public function getMutationTestingRunner(): MutationTestingRunner
    {
        return $this->get(MutationTestingRunner::class);
    }

    public function getSchemaConfiguration(): SchemaConfiguration
    {
        return $this->get(SchemaConfiguration::class);
    }

    public function getConfiguration(): Configuration
    {
        return $this->get(Configuration::class);
    }

    public function getLineRangeCalculator(): LineRangeCalculator
    {
        return $this->get(LineRangeCalculator::class);
    }

    public function getTestFrameworkFinder(): TestFrameworkFinder
    {
        return $this->get(TestFrameworkFinder::class);
    }

    public function getTestFrameworkExtraOptionsFilter(): TestFrameworkExtraOptionsFilter
    {
        return $this->get(TestFrameworkExtraOptionsFilter::class);
    }

    public function getAdapterInstallationDecider(): AdapterInstallationDecider
    {
        return $this->get(AdapterInstallationDecider::class);
    }

    public function getAdapterInstaller(): AdapterInstaller
    {
        return $this->get(AdapterInstaller::class);
    }

    /**
     * @param class-string<object> $id
     * @param Closure(self): object $value
     */
    private function offsetAdd(string $id, Closure $value): void
    {
        $this->keys[$id] = true;

        $this->factories[$id] = $value;
    }

    /**
     * @template T of object
     *
     * @param class-string<T> $id
     * @phpstan-return T
     */
    private function get(string $id): object
    {
        if (!isset($this->keys[$id])) {
            throw new InvalidArgumentException(sprintf('Unknown service "%s"', $id));
        }

        if (array_key_exists($id, $this->values)) {
            $value = $this->values[$id];
        } else {
            $value = $this->values[$id] = $this->factories[$id]($this);
        }

        Assert::isInstanceOf($value, $id);

        return $value;
    }
}<|MERGE_RESOLUTION|>--- conflicted
+++ resolved
@@ -185,33 +185,20 @@
                     $container->getMemoizedTestFileDataProvider()
                 );
             },
-<<<<<<< HEAD
-            PhpUnitXmlCoverageTraceProvider::class => static function (self $container): PhpUnitXmlCoverageTraceProvider {
+            PhpUnitXmlCoverageTraceProvider::class => static function (self $container): PhpUnitXmlCoveredFileDataProvider {
                 return new PhpUnitXmlCoverageTraceProvider(
-                    new IndexXmlCoverageReader(
-                        $container->getConfiguration()->getCoveragePath()
-                    ),
-=======
-            PhpUnitXmlCoveredFileDataProvider::class => static function (self $container): PhpUnitXmlCoveredFileDataProvider {
-                return new PhpUnitXmlCoveredFileDataProvider(
                     $container->getIndexXmlCoverageReader(),
->>>>>>> 60eceb1e
                     $container->getIndexXmlCoverageParser(),
                     $container->getXmlCoverageParser()
                 );
             },
-<<<<<<< HEAD
-            TestTraceProvider::class => static function (self $container): TestTraceProvider {
-                return new TestTraceProvider();
-=======
             IndexXmlCoverageReader::class => static function (self $container): IndexXmlCoverageReader {
                 return new IndexXmlCoverageReader(
                     $container->getConfiguration()->getCoveragePath()
                 );
             },
-            FileCodeCoverageProvider::class => static function (self $container): FileCodeCoverageProvider {
-                return new FileCodeCoverageProvider();
->>>>>>> 60eceb1e
+            TestTraceProvider::class => static function (self $container): FileCodeCoverageProvider {
+                return new TestTraceProvider();
             },
             RootsFileOrDirectoryLocator::class => static function (self $container): RootsFileOrDirectoryLocator {
                 return new RootsFileOrDirectoryLocator(
@@ -618,16 +605,12 @@
         return $this->get(PhpUnitXmlCoverageTraceProvider::class);
     }
 
-<<<<<<< HEAD
+    public function getIndexXmlCoverageReader(): IndexXmlCoverageReader
+    {
+        return $this->get(IndexXmlCoverageReader::class);
+    }
+
     public function getFileCodeCoverageProvider(): TestTraceProvider
-=======
-    public function getIndexXmlCoverageReader(): IndexXmlCoverageReader
-    {
-        return $this->get(IndexXmlCoverageReader::class);
-    }
-
-    public function getFileCodeCoverageProvider(): FileCodeCoverageProvider
->>>>>>> 60eceb1e
     {
         return $this->get(TestTraceProvider::class);
     }
