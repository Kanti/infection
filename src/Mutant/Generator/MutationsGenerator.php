--- conflicted
+++ resolved
@@ -42,11 +42,8 @@
 use Infection\Events\MutationGeneratingFinished;
 use Infection\Events\MutationGeneratingStarted;
 use Infection\Mutation;
-<<<<<<< HEAD
+use Infection\Mutation\FileParser;
 use Infection\Mutation\NodeTraverserFactory;
-=======
-use Infection\Mutation\FileParser;
->>>>>>> e2380042
 use Infection\Mutator\Util\Mutator;
 use Infection\TestFramework\Coverage\LineCodeCoverage;
 use function is_string;
@@ -92,12 +89,8 @@
         LineCodeCoverage $codeCoverageData,
         array $mutators,
         EventDispatcherInterface $eventDispatcher,
-<<<<<<< HEAD
-        Parser $parser,
+        FileParser $parser,
         NodeTraverserFactory $traverserFactory
-=======
-        FileParser $parser
->>>>>>> e2380042
     ) {
         $this->sourceFiles = $sourceFiles;
         $this->codeCoverageData = $codeCoverageData;
