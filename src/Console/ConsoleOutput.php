--- conflicted
+++ resolved
@@ -46,6 +46,7 @@
  */
 class ConsoleOutput
 {
+    private const RUNNING_WITH_DEBUGGER_NOTE = 'You are running Infection with %s enabled.';
     private const MIN_MSI_CAN_GET_INCREASED_NOTICE = 'The %s is %s%% percent points over the required %s. Consider increasing the required %s percentage the next time you run infection.';
 
     private $logger;
@@ -105,14 +106,6 @@
         );
     }
 
-<<<<<<< HEAD
-=======
-    public function logRunningWithDebugger(string $debugger): void
-    {
-        $this->logger->notice(sprintf(self::RUNNING_WITH_DEBUGGER_NOTE, $debugger));
-    }
-
->>>>>>> dd614b1d
     public function logNotInControlOfExitCodes(): void
     {
         $this->logger->warning(
