--- conflicted
+++ resolved
@@ -99,8 +99,6 @@
         );
     }
 
-<<<<<<< HEAD
-=======
     public function test_log_running_with_debugger(): void
     {
         $this->consoleOutput->logRunningWithDebugger('foo');
@@ -115,7 +113,6 @@
         );
     }
 
->>>>>>> dd614b1d
     public function test_log_not_in_control_of_exit_codes(): void
     {
         $this->consoleOutput->logNotInControlOfExitCodes();
