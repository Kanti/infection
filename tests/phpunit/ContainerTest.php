<?php
/**
 * This code is licensed under the BSD 3-Clause License.
 *
 * Copyright (c) 2017, Maks Rafalko
 * All rights reserved.
 *
 * Redistribution and use in source and binary forms, with or without
 * modification, are permitted provided that the following conditions are met:
 *
 * * Redistributions of source code must retain the above copyright notice, this
 *   list of conditions and the following disclaimer.
 *
 * * Redistributions in binary form must reproduce the above copyright notice,
 *   this list of conditions and the following disclaimer in the documentation
 *   and/or other materials provided with the distribution.
 *
 * * Neither the name of the copyright holder nor the names of its
 *   contributors may be used to endorse or promote products derived from
 *   this software without specific prior written permission.
 *
 * THIS SOFTWARE IS PROVIDED BY THE COPYRIGHT HOLDERS AND CONTRIBUTORS "AS IS"
 * AND ANY EXPRESS OR IMPLIED WARRANTIES, INCLUDING, BUT NOT LIMITED TO, THE
 * IMPLIED WARRANTIES OF MERCHANTABILITY AND FITNESS FOR A PARTICULAR PURPOSE ARE
 * DISCLAIMED. IN NO EVENT SHALL THE COPYRIGHT HOLDER OR CONTRIBUTORS BE LIABLE
 * FOR ANY DIRECT, INDIRECT, INCIDENTAL, SPECIAL, EXEMPLARY, OR CONSEQUENTIAL
 * DAMAGES (INCLUDING, BUT NOT LIMITED TO, PROCUREMENT OF SUBSTITUTE GOODS OR
 * SERVICES; LOSS OF USE, DATA, OR PROFITS; OR BUSINESS INTERRUPTION) HOWEVER
 * CAUSED AND ON ANY THEORY OF LIABILITY, WHETHER IN CONTRACT, STRICT LIABILITY,
 * OR TORT (INCLUDING NEGLIGENCE OR OTHERWISE) ARISING IN ANY WAY OUT OF THE USE
 * OF THIS SOFTWARE, EVEN IF ADVISED OF THE POSSIBILITY OF SUCH DAMAGE.
 */

declare(strict_types=1);

namespace Infection\Tests;

use Infection\Container;
use Infection\FileSystem\Locator\FileNotFound;
use InvalidArgumentException;
use PHPUnit\Framework\TestCase;
use Psr\Log\NullLogger;

/**
 * @group integration
 */
final class ContainerTest extends TestCase
{
    public function test_it_can_be_instantiated_without_any_services(): void
    {
        $container = new Container([]);

        try {
            $container->getFileSystem();

            $this->fail();
        } catch (InvalidArgumentException $exception) {
            $this->assertSame(
                'Unknown service "Symfony\Component\Filesystem\Filesystem"',
                $exception->getMessage()
            );
        }
    }

    public function test_it_can_be_instantiated_with_the_project_services(): void
    {
        $container = SingletonContainer::getContainer();

        $container->getFileSystem();

        $this->addToAssertionCount(1);
    }

    public function test_it_can_build_lazy_source_file_data_factory_that_fails_on_use(): void
    {
        $newContainer = SingletonContainer::getContainer()->withValues(
            new NullLogger(),
            Container::DEFAULT_CONFIG_FILE,
            Container::DEFAULT_MUTATORS_INPUT,
            Container::DEFAULT_SHOW_MUTATIONS,
            Container::DEFAULT_LOG_VERBOSITY,
            Container::DEFAULT_DEBUG,
            Container::DEFAULT_ONLY_COVERED,
            Container::DEFAULT_FORMATTER,
            Container::DEFAULT_NO_PROGRESS,
<<<<<<< HEAD
=======
            Container::DEFAULT_FORCE_PROGRESS,
>>>>>>> a5827414
            '/path/to/coverage',
            Container::DEFAULT_INITIAL_TESTS_PHP_OPTIONS,
            Container::DEFAULT_SKIP_INITIAL_TESTS,
            Container::DEFAULT_IGNORE_MSI_WITH_NO_MUTATIONS,
            Container::DEFAULT_MIN_MSI,
            Container::DEFAULT_MIN_COVERED_MSI,
            Container::DEFAULT_MSI_PRECISION,
            Container::DEFAULT_TEST_FRAMEWORK,
            Container::DEFAULT_TEST_FRAMEWORK_EXTRA_OPTIONS,
            Container::DEFAULT_FILTER,
            Container::DEFAULT_THREAD_COUNT,
            Container::DEFAULT_DRY_RUN
        );

        $traces = $newContainer->getFilteredEnrichedTraceProvider()->provideTraces();

        $this->assertIsIterable($traces);

        $this->expectException(FileNotFound::class);
        $this->expectExceptionMessage('Could not find any "index.xml" file in "/path/to/coverage"');

        foreach ($traces as $trace) {
            $this->fail();
        }
    }

    public function test_it_provides_a_friendly_error_when_attempting_to_configure_it_with_both_no_progress_and_force_progress(): void
    {
        $container = SingletonContainer::getContainer();

        $this->expectException(InvalidArgumentException::class);
        $this->expectExceptionMessage('Cannot force progress and set no progress at the same time');

        $container->withValues(
            new NullLogger(),
            Container::DEFAULT_CONFIG_FILE,
            Container::DEFAULT_MUTATORS_INPUT,
            Container::DEFAULT_SHOW_MUTATIONS,
            Container::DEFAULT_LOG_VERBOSITY,
            Container::DEFAULT_DEBUG,
            Container::DEFAULT_ONLY_COVERED,
            Container::DEFAULT_FORMATTER,
            true,
            true,
            Container::DEFAULT_EXISTING_COVERAGE_PATH,
            Container::DEFAULT_INITIAL_TESTS_PHP_OPTIONS,
            Container::DEFAULT_SKIP_INITIAL_TESTS,
            Container::DEFAULT_IGNORE_MSI_WITH_NO_MUTATIONS,
            Container::DEFAULT_MIN_MSI,
            Container::DEFAULT_MIN_COVERED_MSI,
            Container::DEFAULT_MSI_PRECISION,
            Container::DEFAULT_TEST_FRAMEWORK,
            Container::DEFAULT_TEST_FRAMEWORK_EXTRA_OPTIONS,
            Container::DEFAULT_FILTER,
            Container::DEFAULT_THREAD_COUNT,
            Container::DEFAULT_DRY_RUN
        );
    }
}<|MERGE_RESOLUTION|>--- conflicted
+++ resolved
@@ -83,10 +83,7 @@
             Container::DEFAULT_ONLY_COVERED,
             Container::DEFAULT_FORMATTER,
             Container::DEFAULT_NO_PROGRESS,
-<<<<<<< HEAD
-=======
             Container::DEFAULT_FORCE_PROGRESS,
->>>>>>> a5827414
             '/path/to/coverage',
             Container::DEFAULT_INITIAL_TESTS_PHP_OPTIONS,
             Container::DEFAULT_SKIP_INITIAL_TESTS,
