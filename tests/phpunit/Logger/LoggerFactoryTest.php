--- conflicted
+++ resolved
@@ -50,10 +50,7 @@
 use Infection\Logger\SummaryFileLogger;
 use Infection\Logger\TextFileLogger;
 use Infection\Metrics\MetricsCalculator;
-<<<<<<< HEAD
-=======
 use Infection\Tests\Fixtures\FakeCiDetector;
->>>>>>> a5827414
 use Infection\Tests\Fixtures\Logger\FakeLogger;
 use PHPUnit\Framework\MockObject\MockObject;
 use PHPUnit\Framework\TestCase;
@@ -232,10 +229,7 @@
             $logVerbosity,
             $debugMode,
             $onlyCoveredCode,
-<<<<<<< HEAD
-=======
             new FakeCiDetector(),
->>>>>>> a5827414
             new FakeLogger(),
         );
     }
