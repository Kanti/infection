<?php
/**
 * This code is licensed under the BSD 3-Clause License.
 *
 * Copyright (c) 2017, Maks Rafalko
 * All rights reserved.
 *
 * Redistribution and use in source and binary forms, with or without
 * modification, are permitted provided that the following conditions are met:
 *
 * * Redistributions of source code must retain the above copyright notice, this
 *   list of conditions and the following disclaimer.
 *
 * * Redistributions in binary form must reproduce the above copyright notice,
 *   this list of conditions and the following disclaimer in the documentation
 *   and/or other materials provided with the distribution.
 *
 * * Neither the name of the copyright holder nor the names of its
 *   contributors may be used to endorse or promote products derived from
 *   this software without specific prior written permission.
 *
 * THIS SOFTWARE IS PROVIDED BY THE COPYRIGHT HOLDERS AND CONTRIBUTORS "AS IS"
 * AND ANY EXPRESS OR IMPLIED WARRANTIES, INCLUDING, BUT NOT LIMITED TO, THE
 * IMPLIED WARRANTIES OF MERCHANTABILITY AND FITNESS FOR A PARTICULAR PURPOSE ARE
 * DISCLAIMED. IN NO EVENT SHALL THE COPYRIGHT HOLDER OR CONTRIBUTORS BE LIABLE
 * FOR ANY DIRECT, INDIRECT, INCIDENTAL, SPECIAL, EXEMPLARY, OR CONSEQUENTIAL
 * DAMAGES (INCLUDING, BUT NOT LIMITED TO, PROCUREMENT OF SUBSTITUTE GOODS OR
 * SERVICES; LOSS OF USE, DATA, OR PROFITS; OR BUSINESS INTERRUPTION) HOWEVER
 * CAUSED AND ON ANY THEORY OF LIABILITY, WHETHER IN CONTRACT, STRICT LIABILITY,
 * OR TORT (INCLUDING NEGLIGENCE OR OTHERWISE) ARISING IN ANY WAY OUT OF THE USE
 * OF THIS SOFTWARE, EVEN IF ADVISED OF THE POSSIBILITY OF SUCH DAMAGE.
 */

declare(strict_types=1);

namespace Infection\Tests\Mutant\Generator;

use Infection\Console\InfectionContainer;
use Infection\EventDispatcher\EventDispatcherInterface;
use Infection\Events\MutableFileProcessed;
use Infection\Events\MutationGeneratingFinished;
use Infection\Events\MutationGeneratingStarted;
use Infection\Exception\InvalidMutatorException;
use Infection\FileSystem\SourceFileCollector;
use Infection\Mutant\Exception\ParserException;
use Infection\Mutant\Generator\MutationsGenerator;
<<<<<<< HEAD
use Infection\Mutation\NodeTraverserFactory;
=======
use Infection\Mutation\FileParser;
>>>>>>> e2380042
use Infection\Mutator\Arithmetic\Decrement;
use Infection\Mutator\Arithmetic\Plus;
use Infection\Mutator\Boolean\TrueValue;
use Infection\Mutator\FunctionSignature\PublicVisibility;
use Infection\Mutator\Number\DecrementInteger;
use Infection\Mutator\Util\MutatorConfig;
use Infection\TestFramework\Coverage\LineCodeCoverage;
use Infection\Tests\Fixtures\Files\Mutation\OneFile\OneFile;
use Infection\WrongMutator\ErrorMutator;
use PHPUnit\Framework\TestCase;
use Pimple\Container;

final class MutationsGeneratorTest extends TestCase
{
    private const FIXTURES_DIR = __DIR__ . '/../../Fixtures/Files';

    public function test_it_collects_plus_mutation(): void
    {
        $codeCoverageDataMock = $this->createMock(LineCodeCoverage::class);
        $codeCoverageDataMock->method('getAllTestsForMutation');

        $mutations = $this->createMutationGenerator($codeCoverageDataMock)->generate(false);

        $this->assertInstanceOf(Plus::class, $mutations[3]->getMutator());
    }

    public function test_it_collects_public_visibility_mutation(): void
    {
        $codeCoverageDataMock = $this->createMock(LineCodeCoverage::class);
        $codeCoverageDataMock->method('getAllTestsForMutation');

        $mutations = $this->createMutationGenerator($codeCoverageDataMock)->generate(false);

        $this->assertInstanceOf(Plus::class, $mutations[3]->getMutator());
        $this->assertInstanceOf(PublicVisibility::class, $mutations[4]->getMutator());
    }

    public function test_it_can_skip_not_covered_on_file_level(): void
    {
        $codeCoverageDataMock = $this->createMock(LineCodeCoverage::class);

        $codeCoverageDataMock->expects($this->never())->method('getAllTestsForMutation');

        $codeCoverageDataMock->expects($this->once())
            ->method('hasTests')
            ->willReturn(false);

        $mutations = $this->createMutationGenerator($codeCoverageDataMock)->generate(true);

        $this->assertCount(0, $mutations);
    }

    public function test_it_can_skip_ignored_classes(): void
    {
        $codeCoverageDataMock = $this->createMock(LineCodeCoverage::class);

        $codeCoverageDataMock->expects($this->once())
            ->method('hasTests')
            ->willReturn(true);

        $generator = $this->createMutationGenerator($codeCoverageDataMock, null, new MutatorConfig([
            'ignore' => [
                OneFile::class,
            ],
        ]));

        $mutations = $generator->generate(true);

        $this->assertCount(0, $mutations);
    }

    public function test_it_executes_only_whitelisted_mutators(): void
    {
        $generator = $this->createMutationGenerator(
            $this->createMock(LineCodeCoverage::class),
            Decrement::class
        );

        $mutations = $generator->generate(false);

        $this->assertCount(0, $mutations);
    }

    public function test_it_throws_correct_error_when_file_is_invalid(): void
    {
        $generator = $this->createMutationGenerator(
            $this->createMock(LineCodeCoverage::class),
            Decrement::class,
            null,
            [self::FIXTURES_DIR . '/InvalidFile']
        );

        $this->expectException(ParserException::class);
        $this->expectExceptionMessageRegExp('#Fixtures(/|\\\)Files(/|\\\)InvalidFile(/|\\\)InvalidFile\.php#');
        $generator->generate(false);
    }

    public function test_it_throws_correct_exception_when_mutator_is_invalid(): void
    {
        $generator = $this->createMutationGenerator(
            $this->createMock(LineCodeCoverage::class),
            ErrorMutator::class
        );

        $this->expectException(InvalidMutatorException::class);
        $this->expectExceptionMessageRegExp(
            '#Encountered an error with the "ErrorMutator" mutator in the ".+OneFile.php"' .
            ' file. This is most likely a bug in Infection, so please report this in our issue tracker.#'
        );

        $generator->generate(false);
    }

    public function test_it_dispatches_the_correct_events(): void
    {
        $eventDispatcher = $this->createMock(EventDispatcherInterface::class);
        $eventDispatcher->expects($this->exactly(3))
            ->method('dispatch')
            ->withConsecutive(
                [new MutationGeneratingStarted(1)],
                [new MutableFileProcessed()],
                [new MutationGeneratingFinished()]
            );

        $generator = new MutationsGenerator(
            (new SourceFileCollector())->collectFiles(
                [self::FIXTURES_DIR . '/Mutation/OneFile'],
                [],
                ''
            ),
            $this->createMock(LineCodeCoverage::class),
            [new Plus(new MutatorConfig([]))],
            $eventDispatcher,
            $this->getParser(),
            new NodeTraverserFactory()
        );

        $generator->generate(false);
    }

    private function createMutationGenerator(
        LineCodeCoverage $codeCoverageDataMock,
        ?string $whitelistedMutatorName = null,
        ?MutatorConfig $mutatorConfig = null,
        array $srcDirs = []
    ): MutationsGenerator {
        if ($srcDirs === []) {
            $srcDirs = [
                self::FIXTURES_DIR . '/Mutation/OneFile',
            ];
        }
        $excludedDirsOrFiles = [];

        $container = new Container();

        $mutatorConfig = $mutatorConfig ?? new MutatorConfig([]);

        $container[Plus::class] = static function () use ($mutatorConfig) {
            return new Plus($mutatorConfig);
        };

        $container[PublicVisibility::class] = static function () use ($mutatorConfig) {
            return new PublicVisibility($mutatorConfig);
        };

        $container[TrueValue::class] = static function () use ($mutatorConfig) {
            return new TrueValue($mutatorConfig);
        };

        $container[DecrementInteger::class] = static function (Container $c) use ($mutatorConfig) {
            return new DecrementInteger($mutatorConfig);
        };

        $defaultMutators = [
            $container[Plus::class],
            $container[PublicVisibility::class],
            $container[TrueValue::class],
            $container[DecrementInteger::class],
        ];

        $mutators = $whitelistedMutatorName ? [new $whitelistedMutatorName($mutatorConfig)] : $defaultMutators;

        $eventDispatcherMock = $this->createMock(EventDispatcherInterface::class);
        $eventDispatcherMock->expects($this->any())->method('dispatch');

        return new MutationsGenerator(
            (new SourceFileCollector())->collectFiles(
                $srcDirs,
                $excludedDirsOrFiles,
                ''
            ),
            $codeCoverageDataMock,
            $mutators,
            $eventDispatcherMock,
<<<<<<< HEAD
            $this->getParser(),
            new NodeTraverserFactory()
=======
            InfectionContainer::create()[FileParser::class]
>>>>>>> e2380042
        );
    }

    private function getParser(): FileParser
    {
        return InfectionContainer::create()[FileParser::class];
    }
}<|MERGE_RESOLUTION|>--- conflicted
+++ resolved
@@ -44,11 +44,8 @@
 use Infection\FileSystem\SourceFileCollector;
 use Infection\Mutant\Exception\ParserException;
 use Infection\Mutant\Generator\MutationsGenerator;
-<<<<<<< HEAD
 use Infection\Mutation\NodeTraverserFactory;
-=======
 use Infection\Mutation\FileParser;
->>>>>>> e2380042
 use Infection\Mutator\Arithmetic\Decrement;
 use Infection\Mutator\Arithmetic\Plus;
 use Infection\Mutator\Boolean\TrueValue;
@@ -243,12 +240,8 @@
             $codeCoverageDataMock,
             $mutators,
             $eventDispatcherMock,
-<<<<<<< HEAD
-            $this->getParser(),
+            InfectionContainer::create()[FileParser::class],
             new NodeTraverserFactory()
-=======
-            InfectionContainer::create()[FileParser::class]
->>>>>>> e2380042
         );
     }
 
