<?php
/**
 * This code is licensed under the BSD 3-Clause License.
 *
 * Copyright (c) 2017-2019, Maks Rafalko
 * All rights reserved.
 *
 * Redistribution and use in source and binary forms, with or without
 * modification, are permitted provided that the following conditions are met:
 *
 * * Redistributions of source code must retain the above copyright notice, this
 *   list of conditions and the following disclaimer.
 *
 * * Redistributions in binary form must reproduce the above copyright notice,
 *   this list of conditions and the following disclaimer in the documentation
 *   and/or other materials provided with the distribution.
 *
 * * Neither the name of the copyright holder nor the names of its
 *   contributors may be used to endorse or promote products derived from
 *   this software without specific prior written permission.
 *
 * THIS SOFTWARE IS PROVIDED BY THE COPYRIGHT HOLDERS AND CONTRIBUTORS "AS IS"
 * AND ANY EXPRESS OR IMPLIED WARRANTIES, INCLUDING, BUT NOT LIMITED TO, THE
 * IMPLIED WARRANTIES OF MERCHANTABILITY AND FITNESS FOR A PARTICULAR PURPOSE ARE
 * DISCLAIMED. IN NO EVENT SHALL THE COPYRIGHT HOLDER OR CONTRIBUTORS BE LIABLE
 * FOR ANY DIRECT, INDIRECT, INCIDENTAL, SPECIAL, EXEMPLARY, OR CONSEQUENTIAL
 * DAMAGES (INCLUDING, BUT NOT LIMITED TO, PROCUREMENT OF SUBSTITUTE GOODS OR
 * SERVICES; LOSS OF USE, DATA, OR PROFITS; OR BUSINESS INTERRUPTION) HOWEVER
 * CAUSED AND ON ANY THEORY OF LIABILITY, WHETHER IN CONTRACT, STRICT LIABILITY,
 * OR TORT (INCLUDING NEGLIGENCE OR OTHERWISE) ARISING IN ANY WAY OUT OF THE USE
 * OF THIS SOFTWARE, EVEN IF ADVISED OF THE POSSIBILITY OF SUCH DAMAGE.
 */

declare(strict_types=1);

namespace Infection\Tests\TestFramework\PhpUnit\Config;

use Infection\TestFramework\PhpUnit\Config\Exception\InvalidPhpUnitXmlConfigException;
use Infection\TestFramework\PhpUnit\Config\Path\PathReplacer;
use Infection\TestFramework\PhpUnit\Config\XmlConfigurationHelper;
use PHPUnit\Framework\TestCase;
use Symfony\Component\Filesystem\Filesystem;

/**
 * @internal
 */
final class XmlConfigurationHelperTest extends TestCase
{
    public function test_it_replaces_with_absolute_paths(): void
    {
        $dom = $this->getDomDocument();
        $xPath = new \DOMXPath($dom);

        $xmlconfig = new XmlConfigurationHelper($this->getPathReplacer(), '');

        $xmlconfig->replaceWithAbsolutePaths($xPath);

        $this->assertXmlStringEqualsXmlString(<<<XML
<?xml version="1.0" encoding="UTF-8"?>
<phpunit
    backupGlobals="false"
    backupStaticAttributes="false"
    bootstrap="/app/autoload2.php"
    colors="true"
    convertErrorsToExceptions="true"
    convertNoticesToExceptions="true"
    convertWarningsToExceptions="true"
    printerClass="Fake\Printer\Class"
    processIsolation="false"
    syntaxCheck="false"
>
    <testsuites>
        <testsuite name="Application Test Suite">
            <directory>/*Bundle</directory>
            <exclude>/*Bundle/Fixtures</exclude>
        </testsuite>
    </testsuites>
    <filter>
        <whitelist>
            <directory>/src/</directory>
        </whitelist>
    </filter>
    <logging>
        <log type="coverage-html" target="/path/to/tmp"/>
    </logging>
</phpunit>
XML
            , $dom->saveXML()
        );
    }

    public function test_it_removes_existing_loggers(): void
    {
        $dom = $this->getDomDocument();
        $xPath = new \DOMXPath($dom);

        $xmlconfig = new XmlConfigurationHelper($this->getPathReplacer(), '');

        $xmlconfig->removeExistingLoggers($dom, $xPath);

        $this->assertXmlStringEqualsXmlString(<<<XML
<?xml version="1.0" encoding="UTF-8"?>
<phpunit
    backupGlobals="false"
    backupStaticAttributes="false"
    bootstrap="app/autoload2.php"
    colors="true"
    convertErrorsToExceptions="true"
    convertNoticesToExceptions="true"
    convertWarningsToExceptions="true"
    printerClass="Fake\Printer\Class"
    processIsolation="false"
    syntaxCheck="false"
>
    <testsuites>
        <testsuite name="Application Test Suite">
            <directory>./*Bundle</directory>
            <exclude>./*Bundle/Fixtures</exclude>
        </testsuite>
    </testsuites>
    <filter>
        <whitelist>
            <directory>src/</directory>
        </whitelist>
    </filter>
</phpunit>
XML
            , $dom->saveXML()
        );
    }

    public function test_it_sets_set_stop_on_failure(): void
    {
        $dom = $this->getDomDocument();
        $xPath = new \DOMXPath($dom);

        $xmlconfig = new XmlConfigurationHelper($this->getPathReplacer(), '');

        $xmlconfig->setStopOnFailure($xPath);

        $this->assertXmlStringEqualsXmlString(<<<XML
<?xml version="1.0" encoding="UTF-8"?>
<phpunit
    backupGlobals="false"
    backupStaticAttributes="false"
    bootstrap="app/autoload2.php"
    colors="true"
    convertErrorsToExceptions="true"
    convertNoticesToExceptions="true"
    convertWarningsToExceptions="true"
    printerClass="Fake\Printer\Class"
    processIsolation="false"
    stopOnFailure="true"
    syntaxCheck="false"
>
    <testsuites>
        <testsuite name="Application Test Suite">
            <directory>./*Bundle</directory>
            <exclude>./*Bundle/Fixtures</exclude>
        </testsuite>
    </testsuites>
    <filter>
        <whitelist>
            <directory>src/</directory>
        </whitelist>
    </filter>
    <logging>
        <log type="coverage-html" target="/path/to/tmp"/>
    </logging>
</phpunit>
XML
            , $dom->saveXML()
        );
    }

    public function test_it_sets_set_stop_on_failure_when_it_is_already_present(): void
    {
        $dom = new \DOMDocument();
        $dom->preserveWhiteSpace = false;
        $dom->formatOutput = true;
        $dom->loadXML(<<<XML
<?xml version="1.0" encoding="UTF-8"?>
<phpunit
    backupGlobals="false"
    backupStaticAttributes="false"
    bootstrap="app/autoload2.php"
    colors="true"
    convertErrorsToExceptions="true"
    convertNoticesToExceptions="true"
    convertWarningsToExceptions="true"
    printerClass="Fake\Printer\Class"
    processIsolation="false"
    stopOnFailure="false"
    syntaxCheck="false"
>
</phpunit>
XML
        );
        $xPath = new \DOMXPath($dom);

        $xmlconfig = new XmlConfigurationHelper($this->getPathReplacer(), '');

        $xmlconfig->setStopOnFailure($xPath);

        $this->assertXmlStringEqualsXmlString(<<<XML
<?xml version="1.0" encoding="UTF-8"?>
<phpunit
    backupGlobals="false"
    backupStaticAttributes="false"
    bootstrap="app/autoload2.php"
    colors="true"
    convertErrorsToExceptions="true"
    convertNoticesToExceptions="true"
    convertWarningsToExceptions="true"
    printerClass="Fake\Printer\Class"
    processIsolation="false"
    stopOnFailure="true"
    syntaxCheck="false"
>
</phpunit>
XML
            , $dom->saveXML()
        );
    }

    public function test_it_deactivates_colors(): void
    {
        $dom = $this->getDomDocument();
        $xPath = new \DOMXPath($dom);

        $xmlconfig = new XmlConfigurationHelper($this->getPathReplacer(), '');

        $xmlconfig->deactivateColours($xPath);

        $this->assertXmlStringEqualsXmlString(<<<XML
<?xml version="1.0" encoding="UTF-8"?>
<phpunit
    backupGlobals="false"
    backupStaticAttributes="false"
    bootstrap="app/autoload2.php"
    colors="false"
    convertErrorsToExceptions="true"
    convertNoticesToExceptions="true"
    convertWarningsToExceptions="true"
    printerClass="Fake\Printer\Class"
    processIsolation="false"
    syntaxCheck="false"
>
    <testsuites>
        <testsuite name="Application Test Suite">
            <directory>./*Bundle</directory>
            <exclude>./*Bundle/Fixtures</exclude>
        </testsuite>
    </testsuites>
    <filter>
        <whitelist>
            <directory>src/</directory>
        </whitelist>
    </filter>
    <logging>
        <log type="coverage-html" target="/path/to/tmp"/>
    </logging>
</phpunit>
XML
            , $dom->saveXML()
        );
    }

    public function test_it_deactivates_colors_when_it_is_not_already_present(): void
    {
        $dom = new \DOMDocument();
        $dom->preserveWhiteSpace = false;
        $dom->formatOutput = true;
        $dom->loadXML(<<<XML
<?xml version="1.0" encoding="UTF-8"?>
<phpunit
    backupGlobals="false"
    backupStaticAttributes="false"
    bootstrap="app/autoload2.php"
    convertErrorsToExceptions="true"
    convertNoticesToExceptions="true"
    convertWarningsToExceptions="true"
    printerClass="Fake\Printer\Class"
    processIsolation="false"
    stopOnFailure="false"
    syntaxCheck="false"
>
</phpunit>
XML
        );
        $xPath = new \DOMXPath($dom);

        $xmlconfig = new XmlConfigurationHelper($this->getPathReplacer(), '');

        $xmlconfig->deactivateColours($xPath);

        $this->assertXmlStringEqualsXmlString(<<<XML
<?xml version="1.0" encoding="UTF-8"?>
<phpunit
    backupGlobals="false"
    backupStaticAttributes="false"
    bootstrap="app/autoload2.php"
    colors="false"
    convertErrorsToExceptions="true"
    convertNoticesToExceptions="true"
    convertWarningsToExceptions="true"
    printerClass="Fake\Printer\Class"
    processIsolation="false"
    stopOnFailure="false"
    syntaxCheck="false"
>
</phpunit>
XML
            , $dom->saveXML()
        );
    }

    public function test_it_sets_cache_result_to_false_when_it_exists(): void
    {
        $dom = new \DOMDocument();

        $dom->preserveWhiteSpace = false;
        $dom->formatOutput = true;

        $dom->loadXML(<<<XML
<?xml version="1.0" encoding="UTF-8"?>
<phpunit
    backupGlobals="false"
    backupStaticAttributes="false"
    bootstrap="app/autoload2.php"
<<<<<<< HEAD
    cacheResultFile="phpunit.cache"
=======
    cacheResult="true"
>>>>>>> 20c87bab
    convertErrorsToExceptions="true"
    convertNoticesToExceptions="true"
    convertWarningsToExceptions="true"
    printerClass="Fake\Printer\Class"
    processIsolation="false"
    stopOnFailure="false"
    syntaxCheck="false"
>
</phpunit>
XML
        );

        $xmlconfig = new XmlConfigurationHelper($this->getPathReplacer(), '');

        $xmlconfig->deactivateResultCaching(new \DOMXPath($dom));

        $this->assertXmlStringEqualsXmlString(<<<XML
<?xml version="1.0" encoding="UTF-8"?>
<phpunit
    backupGlobals="false"
    backupStaticAttributes="false"
    bootstrap="app/autoload2.php"
<<<<<<< HEAD
=======
    cacheResult="false"
    convertErrorsToExceptions="true"
    convertNoticesToExceptions="true"
    convertWarningsToExceptions="true"
    printerClass="Fake\Printer\Class"
    processIsolation="false"
    stopOnFailure="false"
    syntaxCheck="false"
>
</phpunit>

XML
            , $dom->saveXML()
        );
    }

    public function test_it_sets_cache_result_to_false_when_it_does_not_exist(): void
    {
        $dom = new \DOMDocument();

        $dom->preserveWhiteSpace = false;
        $dom->formatOutput = true;

        $dom->loadXML(<<<XML
<?xml version="1.0" encoding="UTF-8"?>
<phpunit
    backupGlobals="false"
    backupStaticAttributes="false"
    bootstrap="app/autoload2.php"
    convertErrorsToExceptions="true"
    convertNoticesToExceptions="true"
    convertWarningsToExceptions="true"
    printerClass="Fake\Printer\Class"
    processIsolation="false"
    stopOnFailure="false"
    syntaxCheck="false"
>
</phpunit>

XML
        );

        $xmlconfig = new XmlConfigurationHelper($this->getPathReplacer(), '');

        $xmlconfig->deactivateResultCaching(new \DOMXPath($dom));

        $this->assertXmlStringEqualsXmlString(<<<XML
<?xml version="1.0" encoding="UTF-8"?>
<phpunit
    backupGlobals="false"
    backupStaticAttributes="false"
    bootstrap="app/autoload2.php"
    cacheResult="false"
>>>>>>> 20c87bab
    convertErrorsToExceptions="true"
    convertNoticesToExceptions="true"
    convertWarningsToExceptions="true"
    printerClass="Fake\Printer\Class"
    processIsolation="false"
    stopOnFailure="false"
    syntaxCheck="false"
>
</phpunit>
XML
            , $dom->saveXML()
        );
    }

    public function test_it_removes_existing_printers(): void
    {
        $dom = new \DOMDocument();
        $dom->preserveWhiteSpace = false;
        $dom->formatOutput = true;
        $dom->loadXML(<<<XML
<?xml version="1.0" encoding="UTF-8"?>
<phpunit
    backupGlobals="false"
    backupStaticAttributes="false"
    bootstrap="app/autoload2.php"
    convertErrorsToExceptions="true"
    convertNoticesToExceptions="true"
    convertWarningsToExceptions="true"
    printerClass="Fake\Printer\Class"
    processIsolation="false"
    stopOnFailure="false"
    syntaxCheck="false"
>
</phpunit>
XML
        );
        $xPath = new \DOMXPath($dom);

        $xmlconfig = new XmlConfigurationHelper($this->getPathReplacer(), '');

        $xmlconfig->removeExistingPrinters($dom, $xPath);

        $this->assertXmlStringEqualsXmlString(<<<XML
<?xml version="1.0" encoding="UTF-8"?>
<phpunit
    backupGlobals="false"
    backupStaticAttributes="false"
    bootstrap="app/autoload2.php"
    convertErrorsToExceptions="true"
    convertNoticesToExceptions="true"
    convertWarningsToExceptions="true"
    processIsolation="false"
    stopOnFailure="false"
    syntaxCheck="false"
>
</phpunit>
XML
            , $dom->saveXML()
        );
    }

    public function test_it_validates_xml_by_root_node(): void
    {
        $dom = new \DOMDocument();
        $dom->preserveWhiteSpace = false;
        $dom->formatOutput = true;
        $dom->loadXML('<invalid></invalid>');
        $xPath = new \DOMXPath($dom);
        $xmlHelper = new XmlConfigurationHelper($this->getPathReplacer(), '');

        $this->expectException(InvalidPhpUnitXmlConfigException::class);
        $this->expectExceptionMessage('phpunit.xml does not contain a valid PHPUnit configuration.');

        $xmlHelper->validate($dom, $xPath);
    }

    /**
     * @dataProvider schemaProvider
     */
    public function test_it_validates_xml_by_xsd(string $xsdSchema): void
    {
        $dom = new \DOMDocument();
        $dom->preserveWhiteSpace = false;
        $dom->formatOutput = true;
        $dom->loadXML(<<<"XML"
<?xml version="1.0" encoding="UTF-8"?>
<phpunit
    xsi:noNamespaceSchemaLocation="$xsdSchema"
    xmlns:xsi="http://www.w3.org/2001/XMLSchema-instance"
>
    <invalid></invalid>
</phpunit>
XML
        );
        $xPath = new \DOMXPath($dom);
        $xmlHelper = new XmlConfigurationHelper($this->getPathReplacer(), '');

        $this->expectException(InvalidPhpUnitXmlConfigException::class);
        $this->expectExceptionMessageRegExp('/Element \'invalid\'\: This element is not expected/');

        $xmlHelper->validate($dom, $xPath);
    }

    public function schemaProvider(): \Generator
    {
        yield 'Remote XSD' => ['https://raw.githubusercontent.com/sebastianbergmann/phpunit/7.4.0/phpunit.xsd'];

        yield 'Local XSD' => ['./vendor/phpunit/phpunit/phpunit.xsd'];
    }

    /**
     * @dataProvider schemaProvider
     */
    public function test_it_passes_validation_by_xsd(string $xsdSchema): void
    {
        $dom = new \DOMDocument();
        $dom->preserveWhiteSpace = false;
        $dom->formatOutput = true;
        $dom->loadXML(<<<XML
<?xml version="1.0" encoding="UTF-8"?>
<phpunit
    xsi:noNamespaceSchemaLocation="$xsdSchema"
    xmlns:xsi="http://www.w3.org/2001/XMLSchema-instance"
>
</phpunit>
XML
        );
        $xPath = new \DOMXPath($dom);

        $xmlHelper = new XmlConfigurationHelper($this->getPathReplacer(), '');

        $this->assertTrue(true, $xmlHelper->validate($dom, $xPath));
    }

    public function test_it_removes_default_test_suite(): void
    {
        $dom = new \DOMDocument();
        $dom->preserveWhiteSpace = false;
        $dom->formatOutput = true;
        $dom->loadXML(<<<XML
<?xml version="1.0" encoding="UTF-8"?>
<phpunit
    defaultTestSuite="unit"
    printerClass="Fake\Printer\Class"
    stopOnFailure="false"
    syntaxCheck="false"
>
</phpunit>
XML
        );

        $xmlconfig = new XmlConfigurationHelper($this->getPathReplacer(), '');

        $xmlconfig->removeDefaultTestSuite($dom, new \DOMXPath($dom));

        $this->assertXmlStringEqualsXmlString(<<<XML
<?xml version="1.0" encoding="UTF-8"?>
<phpunit
    printerClass="Fake\Printer\Class"
    stopOnFailure="false"
    syntaxCheck="false"
>
</phpunit>
XML
            , $dom->saveXML()
        );
    }

    private function getDomDocument(): \DOMDocument
    {
        $dom = new \DOMDocument();
        $dom->preserveWhiteSpace = false;
        $dom->formatOutput = true;
        $dom->loadXML($this->getPHPUnitXMLConfig());

        return $dom;
    }

    private function getPathReplacer(): PathReplacer
    {
        return new PathReplacer(new Filesystem());
    }

    private function getPHPUnitXMLConfig(): string
    {
        return <<<XML
<?xml version="1.0" encoding="UTF-8"?>
<phpunit
    backupGlobals="false"
    backupStaticAttributes="false"
    bootstrap="app/autoload2.php"
    colors="true"
    convertErrorsToExceptions="true"
    convertNoticesToExceptions="true"
    convertWarningsToExceptions="true"
    printerClass="Fake\Printer\Class"
    processIsolation="false"
    syntaxCheck="false"
>
    <testsuites>
        <testsuite name="Application Test Suite">
            <directory>./*Bundle</directory>
            <exclude>./*Bundle/Fixtures</exclude>
        </testsuite>
    </testsuites>

    <filter>
        <whitelist>
            <directory>src/</directory>
        </whitelist>
    </filter>

    <logging>
        <log type="coverage-html" target="/path/to/tmp"/>
    </logging>
</phpunit>
XML;
    }
}<|MERGE_RESOLUTION|>--- conflicted
+++ resolved
@@ -328,11 +328,7 @@
     backupGlobals="false"
     backupStaticAttributes="false"
     bootstrap="app/autoload2.php"
-<<<<<<< HEAD
-    cacheResultFile="phpunit.cache"
-=======
     cacheResult="true"
->>>>>>> 20c87bab
     convertErrorsToExceptions="true"
     convertNoticesToExceptions="true"
     convertWarningsToExceptions="true"
@@ -355,8 +351,6 @@
     backupGlobals="false"
     backupStaticAttributes="false"
     bootstrap="app/autoload2.php"
-<<<<<<< HEAD
-=======
     cacheResult="false"
     convertErrorsToExceptions="true"
     convertNoticesToExceptions="true"
@@ -410,7 +404,6 @@
     backupStaticAttributes="false"
     bootstrap="app/autoload2.php"
     cacheResult="false"
->>>>>>> 20c87bab
     convertErrorsToExceptions="true"
     convertNoticesToExceptions="true"
     convertWarningsToExceptions="true"
